import type { Telemetry } from '../../telemetry/storage'
import type { NextConfigComplete } from '../config-shared'
import type { CustomRoutes } from '../../lib/load-custom-routes'

import { webpack, StringXor } from 'next/dist/compiled/webpack/webpack'
import { getOverlayMiddleware } from 'next/dist/compiled/@next/react-dev-overlay/dist/middleware'
import { IncomingMessage, ServerResponse } from 'http'
import { WebpackHotMiddleware } from './hot-middleware'
import { join, relative, isAbsolute, posix } from 'path'
import { UrlObject } from 'url'
import {
  createEntrypoints,
  createPagesMapping,
  finalizeEntrypoint,
  getClientEntry,
  getEdgeServerEntry,
  getAppEntry,
  runDependingOnPageType,
  getStaticInfoIncludingLayouts,
  EntryDefinition,
} from '../../build/entries'
import { watchCompilers } from '../../build/output'
import * as Log from '../../build/output/log'
import getBaseWebpackConfig, {
  loadProjectInfo,
} from '../../build/webpack-config'
import {
  APP_DIR_ALIAS,
  PAGES_DIR_ALIAS,
  WEBPACK_LAYERS,
} from '../../lib/constants'
import { recursiveDelete } from '../../lib/recursive-delete'
import {
  BLOCKED_PAGES,
  COMPILER_NAMES,
  RSC_MODULE_TYPES,
} from '../../shared/lib/constants'
import { __ApiPreviewProps } from '../api-utils'
import { getPathMatch } from '../../shared/lib/router/utils/path-match'
import { findPageFile } from '../lib/find-page-file'
import {
  BUILDING,
  getEntries,
  EntryTypes,
  getInvalidator,
  onDemandEntryHandler,
} from './on-demand-entry-handler'
import { denormalizePagePath } from '../../shared/lib/page-path/denormalize-page-path'
import { normalizePathSep } from '../../shared/lib/page-path/normalize-path-sep'
import getRouteFromEntrypoint from '../get-route-from-entrypoint'
import { fileExists } from '../../lib/file-exists'
import { difference, isMiddlewareFilename } from '../../build/utils'
import { DecodeError } from '../../shared/lib/utils'
import { Span, trace } from '../../trace'
import { getProperError } from '../../lib/is-error'
import ws from 'next/dist/compiled/ws'
import { promises as fs } from 'fs'
import { UnwrapPromise } from '../../lib/coalesced-function'
import { getRegistry } from '../../lib/helpers/get-registry'
import { RouteMatch } from '../future/route-matches/route-match'
import { parseVersionInfo, VersionInfo } from './parse-version-info'
import { isAPIRoute } from '../../lib/is-api-route'
import { getRouteModuleLoader } from '../../build/webpack/loaders/next-route-module-loader'
import { RouteKind } from '../future/route-kind'

function diff(a: Set<any>, b: Set<any>) {
  return new Set([...a].filter((v) => !b.has(v)))
}

const wsServer = new ws.Server({ noServer: true })

export async function renderScriptError(
  res: ServerResponse,
  error: Error,
  { verbose = true } = {}
): Promise<{ finished: true | undefined }> {
  // Asks CDNs and others to not to cache the errored page
  res.setHeader(
    'Cache-Control',
    'no-cache, no-store, max-age=0, must-revalidate'
  )

  if ((error as any).code === 'ENOENT') {
    return { finished: undefined }
  }

  if (verbose) {
    console.error(error.stack)
  }
  res.statusCode = 500
  res.end('500 - Internal Error')
  return { finished: true }
}

function addCorsSupport(req: IncomingMessage, res: ServerResponse) {
  // Only rewrite CORS handling when URL matches a hot-reloader middleware
  if (!req.url!.startsWith('/__next')) {
    return { preflight: false }
  }

  if (!req.headers.origin) {
    return { preflight: false }
  }

  res.setHeader('Access-Control-Allow-Origin', req.headers.origin)
  res.setHeader('Access-Control-Allow-Methods', 'OPTIONS, GET')
  // Based on https://github.com/primus/access-control/blob/4cf1bc0e54b086c91e6aa44fb14966fa5ef7549c/index.js#L158
  if (req.headers['access-control-request-headers']) {
    res.setHeader(
      'Access-Control-Allow-Headers',
      req.headers['access-control-request-headers'] as string
    )
  }

  if (req.method === 'OPTIONS') {
    res.writeHead(200)
    res.end()
    return { preflight: true }
  }

  return { preflight: false }
}

const matchNextPageBundleRequest = getPathMatch(
  '/_next/static/chunks/pages/:path*.js(\\.map|)'
)

// Iteratively look up the issuer till it ends up at the root
function findEntryModule(
  module: webpack.Module,
  compilation: webpack.Compilation
): any {
  for (;;) {
    const issuer = compilation.moduleGraph.getIssuer(module)
    if (!issuer) return module
    module = issuer
  }
}

function erroredPages(compilation: webpack.Compilation) {
  const failedPages: { [page: string]: any[] } = {}
  for (const error of compilation.errors) {
    if (!error.module) {
      continue
    }

    const entryModule = findEntryModule(error.module, compilation)
    const { name } = entryModule
    if (!name) {
      continue
    }

    // Only pages have to be reloaded
    const enhancedName = getRouteFromEntrypoint(name)

    if (!enhancedName) {
      continue
    }

    if (!failedPages[enhancedName]) {
      failedPages[enhancedName] = []
    }

    failedPages[enhancedName].push(error)
  }

  return failedPages
}

export default class HotReloader {
  private dir: string
  private buildId: string
  private interceptors: any[]
  private pagesDir?: string
  private distDir: string
  private webpackHotMiddleware?: WebpackHotMiddleware
  private config: NextConfigComplete
  public hasServerComponents: boolean
  public clientStats: webpack.Stats | null
  public serverStats: webpack.Stats | null
  public edgeServerStats: webpack.Stats | null
  private clientError: Error | null = null
  private serverError: Error | null = null
  private serverPrevDocumentHash: string | null
  private prevChunkNames?: Set<any>
  private onDemandEntries?: ReturnType<typeof onDemandEntryHandler>
  private previewProps: __ApiPreviewProps
  private watcher: any
  private rewrites: CustomRoutes['rewrites']
  private fallbackWatcher: any
  private hotReloaderSpan: Span
  private pagesMapping: { [key: string]: string } = {}
  private appDir?: string
  private telemetry: Telemetry
  private versionInfo: VersionInfo = {
    staleness: 'unknown',
    installed: '0.0.0',
  }
  public multiCompiler?: webpack.MultiCompiler
  public activeConfigs?: Array<
    UnwrapPromise<ReturnType<typeof getBaseWebpackConfig>>
  >

  constructor(
    dir: string,
    {
      config,
      pagesDir,
      distDir,
      buildId,
      previewProps,
      rewrites,
      appDir,
      telemetry,
    }: {
      config: NextConfigComplete
      pagesDir?: string
      distDir: string
      buildId: string
      previewProps: __ApiPreviewProps
      rewrites: CustomRoutes['rewrites']
      appDir?: string
      telemetry: Telemetry
    }
  ) {
    this.buildId = buildId
    this.dir = dir
    this.interceptors = []
    this.pagesDir = pagesDir
    this.appDir = appDir
    this.distDir = distDir
    this.clientStats = null
    this.serverStats = null
    this.edgeServerStats = null
    this.serverPrevDocumentHash = null
    this.telemetry = telemetry

    this.config = config
    this.hasServerComponents = !!this.appDir
    this.previewProps = previewProps
    this.rewrites = rewrites
    this.hotReloaderSpan = trace('hot-reloader', undefined, {
      version: process.env.__NEXT_VERSION as string,
    })
    // Ensure the hotReloaderSpan is flushed immediately as it's the parentSpan for all processing
    // of the current `next dev` invocation.
    this.hotReloaderSpan.stop()
  }

  public async run(
    req: IncomingMessage,
    res: ServerResponse,
    parsedUrl: UrlObject
  ): Promise<{ finished?: true }> {
    // Usually CORS support is not needed for the hot-reloader (this is dev only feature)
    // With when the app runs for multi-zones support behind a proxy,
    // the current page is trying to access this URL via assetPrefix.
    // That's when the CORS support is needed.
    const { preflight } = addCorsSupport(req, res)
    if (preflight) {
      return {}
    }

    // When a request comes in that is a page bundle, e.g. /_next/static/<buildid>/pages/index.js
    // we have to compile the page using on-demand-entries, this middleware will handle doing that
    // by adding the page to on-demand-entries, waiting till it's done
    // and then the bundle will be served like usual by the actual route in server/index.js
    const handlePageBundleRequest = async (
      pageBundleRes: ServerResponse,
      parsedPageBundleUrl: UrlObject
    ): Promise<{ finished?: true }> => {
      const { pathname } = parsedPageBundleUrl
      const params = matchNextPageBundleRequest<{ path: string[] }>(pathname)
      if (!params) {
        return {}
      }

      let decodedPagePath: string

      try {
        decodedPagePath = `/${params.path
          .map((param) => decodeURIComponent(param))
          .join('/')}`
      } catch (_) {
        throw new DecodeError('failed to decode param')
      }

      const page = denormalizePagePath(decodedPagePath)

      if (page === '/_error' || BLOCKED_PAGES.indexOf(page) === -1) {
        try {
          await this.ensurePage({ page, clientOnly: true })
        } catch (error) {
          return await renderScriptError(pageBundleRes, getProperError(error))
        }

        const errors = await this.getCompilationErrors(page)
        if (errors.length > 0) {
          return await renderScriptError(pageBundleRes, errors[0], {
            verbose: false,
          })
        }
      }

      return {}
    }

    const { finished } = await handlePageBundleRequest(res, parsedUrl)

    for (const fn of this.interceptors) {
      await new Promise<void>((resolve, reject) => {
        fn(req, res, (err: Error) => {
          if (err) return reject(err)
          resolve()
        })
      })
    }

    return { finished }
  }

  public onHMR(req: IncomingMessage, _res: ServerResponse, head: Buffer) {
    wsServer.handleUpgrade(req, req.socket, head, (client) => {
      this.webpackHotMiddleware?.onHMR(client)
      this.onDemandEntries?.onHMR(client)

      client.addEventListener('message', ({ data }) => {
        data = typeof data !== 'string' ? data.toString() : data

        try {
          const payload = JSON.parse(data)

          let traceChild:
            | {
                name: string
                startTime?: bigint
                endTime?: bigint
                attrs?: Record<string, number | string>
              }
            | undefined

          switch (payload.event) {
            case 'client-hmr-latency': {
              traceChild = {
                name: payload.event,
                startTime: BigInt(payload.startTime) * BigInt(1000 * 1000),
                endTime: BigInt(payload.endTime) * BigInt(1000 * 1000),
              }
              break
            }
            case 'client-reload-page':
            case 'client-success': {
              traceChild = {
                name: payload.event,
              }
              break
            }
            case 'client-error': {
              traceChild = {
                name: payload.event,
                attrs: { errorCount: payload.errorCount },
              }
              break
            }
            case 'client-warning': {
              traceChild = {
                name: payload.event,
                attrs: { warningCount: payload.warningCount },
              }
              break
            }
            case 'client-removed-page':
            case 'client-added-page': {
              traceChild = {
                name: payload.event,
                attrs: { page: payload.page || '' },
              }
              break
            }
            case 'client-full-reload': {
              const { event, stackTrace, hadRuntimeError } = payload

              traceChild = {
                name: event,
                attrs: { stackTrace: stackTrace ?? '' },
              }

              if (hadRuntimeError) {
                Log.warn(
                  `Fast Refresh had to perform a full reload due to a runtime error.`
                )
                break
              }

              let fileMessage = ''
              if (stackTrace) {
                const file = /Aborted because (.+) is not accepted/.exec(
                  stackTrace
                )?.[1]
                if (file) {
                  // `file` is filepath in `pages/` but it can be weird long webpack url in `app/`.
                  // If it's a webpack loader URL, it will start with '(app-client)/./'
                  if (file.startsWith('(app-client)/./')) {
                    const fileUrl = new URL(file, 'file://')
                    const cwd = process.cwd()
                    const modules = fileUrl.searchParams
                      .getAll('modules')
                      .map((filepath) => filepath.slice(cwd.length + 1))
                      .filter(
                        (filepath) => !filepath.startsWith('node_modules')
                      )

                    if (modules.length > 0) {
                      fileMessage = ` when ${modules.join(', ')} changed`
                    }
                  } else {
                    fileMessage = ` when ${file} changed`
                  }
                }
              }

              Log.warn(
                `Fast Refresh had to perform a full reload${fileMessage}. Read more: https://nextjs.org/docs/messages/fast-refresh-reload`
              )
              break
            }
            default: {
              break
            }
          }

          if (traceChild) {
            this.hotReloaderSpan.manualTraceChild(
              traceChild.name,
              traceChild.startTime || process.hrtime.bigint(),
              traceChild.endTime || process.hrtime.bigint(),
              { ...traceChild.attrs, clientId: payload.id }
            )
          }
        } catch (_) {
          // invalid WebSocket message
        }
      })
    })
  }

  private async clean(span: Span): Promise<void> {
    return span
      .traceChild('clean')
      .traceAsyncFn(() =>
        recursiveDelete(join(this.dir, this.config.distDir), /^cache/)
      )
  }

  private async getVersionInfo(span: Span, enabled: boolean) {
    const versionInfoSpan = span.traceChild('get-version-info')
    return versionInfoSpan.traceAsyncFn<VersionInfo>(async () => {
      let installed = '0.0.0'

      if (!enabled) {
        return { installed, staleness: 'unknown' }
      }

      try {
        installed = require('next/package.json').version

        const registry = getRegistry()
        const res = await fetch(`${registry}-/package/next/dist-tags`)

        if (!res.ok) return { installed, staleness: 'unknown' }

        const tags = await res.json()

        return parseVersionInfo({
          installed,
          latest: tags.latest,
          canary: tags.canary,
        })
      } catch {
        return { installed, staleness: 'unknown' }
      }
    })
  }

  private async getWebpackConfig(span: Span) {
    const webpackConfigSpan = span.traceChild('get-webpack-config')

    const pageExtensions = this.config.pageExtensions

    return webpackConfigSpan.traceAsyncFn(async () => {
      const pagePaths = !this.pagesDir
        ? ([] as (string | null)[])
        : await webpackConfigSpan
            .traceChild('get-page-paths')
            .traceAsyncFn(() =>
              Promise.all([
                findPageFile(this.pagesDir!, '/_app', pageExtensions, false),
                findPageFile(
                  this.pagesDir!,
                  '/_document',
                  pageExtensions,
                  false
                ),
              ])
            )

      this.pagesMapping = webpackConfigSpan
        .traceChild('create-pages-mapping')
        .traceFn(() =>
          createPagesMapping({
            isDev: true,
            pageExtensions: this.config.pageExtensions,
            pagesType: 'pages',
            pagePaths: pagePaths.filter(
              (i: string | null): i is string => typeof i === 'string'
            ),
            pagesDir: this.pagesDir,
          })
        )

      const entrypoints = await webpackConfigSpan
        .traceChild('create-entrypoints')
        .traceAsyncFn(() =>
          createEntrypoints({
            appDir: this.appDir,
            buildId: this.buildId,
            config: this.config,
            envFiles: [],
            isDev: true,
            pages: this.pagesMapping,
            pagesDir: this.pagesDir,
            previewMode: this.previewProps,
            rootDir: this.dir,
            pageExtensions: this.config.pageExtensions,
          })
        )

      const commonWebpackOptions = {
        dev: true,
        buildId: this.buildId,
        config: this.config,
        pagesDir: this.pagesDir,
        rewrites: this.rewrites,
        originalRewrites: this.config._originalRewrites,
        originalRedirects: this.config._originalRedirects,
        runWebpackSpan: this.hotReloaderSpan,
        appDir: this.appDir,
      }

      return webpackConfigSpan
        .traceChild('generate-webpack-config')
        .traceAsyncFn(async () => {
          const info = await loadProjectInfo({
            dir: this.dir,
            config: commonWebpackOptions.config,
            dev: true,
          })
          return Promise.all([
            // order is important here
            getBaseWebpackConfig(this.dir, {
              ...commonWebpackOptions,
              compilerType: COMPILER_NAMES.client,
              entrypoints: entrypoints.client,
              ...info,
            }),
            getBaseWebpackConfig(this.dir, {
              ...commonWebpackOptions,
              compilerType: COMPILER_NAMES.server,
              entrypoints: entrypoints.server,
              ...info,
            }),
            getBaseWebpackConfig(this.dir, {
              ...commonWebpackOptions,
              compilerType: COMPILER_NAMES.edgeServer,
              entrypoints: entrypoints.edgeServer,
              ...info,
            }),
          ])
        })
    })
  }

  public async start(): Promise<void> {
    const startSpan = this.hotReloaderSpan.traceChild('start')
    startSpan.stop() // Stop immediately to create an artificial parent span

    this.versionInfo = await this.getVersionInfo(
      startSpan,
      !!process.env.NEXT_TEST_MODE || this.telemetry.isEnabled
    )

    await this.clean(startSpan)
    // Ensure distDir exists before writing package.json
    await fs.mkdir(this.distDir, { recursive: true })

    const distPackageJsonPath = join(this.distDir, 'package.json')
    // Ensure commonjs handling is used for files in the distDir (generally .next)
    // Files outside of the distDir can be "type": "module"
    await fs.writeFile(distPackageJsonPath, '{"type": "commonjs"}')

    this.activeConfigs = await this.getWebpackConfig(startSpan)

    for (const config of this.activeConfigs) {
      const defaultEntry = config.entry
      config.entry = async (...args) => {
        const outputPath = this.multiCompiler?.outputPath || ''
        const entries = getEntries(outputPath)
        // @ts-ignore entry is always a function
        const entrypoints = await defaultEntry(...args)
        const isClientCompilation = config.name === COMPILER_NAMES.client
        const isNodeServerCompilation = config.name === COMPILER_NAMES.server
        const isEdgeServerCompilation =
          config.name === COMPILER_NAMES.edgeServer

        await Promise.all(
          Object.keys(entries).map(async (entryKey) => {
            const entryData = entries[entryKey]
            const { bundlePath, dispose } = entryData

            const result =
              /^(client|server|edge-server)@(app|pages|root)@(.*)/g.exec(
                entryKey
              )
            const [, key /* pageType */, , page] = result! // this match should always happen

            if (key === COMPILER_NAMES.client && !isClientCompilation) return
            if (key === COMPILER_NAMES.server && !isNodeServerCompilation)
              return
            if (key === COMPILER_NAMES.edgeServer && !isEdgeServerCompilation)
              return

            const isEntry = entryData.type === EntryTypes.ENTRY
            const isChildEntry = entryData.type === EntryTypes.CHILD_ENTRY

            // Check if the page was removed or disposed and remove it
            if (isEntry) {
              const pageExists =
                !dispose && (await fileExists(entryData.absolutePagePath))
              if (!pageExists) {
                delete entries[entryKey]
                return
              }
            }

            // For child entries, if it has an entry file and it's gone, remove it
            if (isChildEntry) {
              if (entryData.absoluteEntryFilePath) {
                const pageExists =
                  !dispose &&
                  (await fileExists(entryData.absoluteEntryFilePath))
                if (!pageExists) {
                  delete entries[entryKey]
                  return
                }
              }
            }

            const hasAppDir = !!this.appDir
            const isAppPath = hasAppDir && bundlePath.startsWith('app/')
            const staticInfo = isEntry
              ? await getStaticInfoIncludingLayouts({
                  isInsideAppDir: isAppPath,
                  pageExtensions: this.config.pageExtensions,
                  pageFilePath: entryData.absolutePagePath,
                  appDir: this.appDir,
                  config: this.config,
                  isDev: true,
                  page,
                })
              : {}
            const isServerComponent =
              isAppPath && staticInfo.rsc !== RSC_MODULE_TYPES.client

            const pageType = entryData.bundlePath.startsWith('pages/')
              ? 'pages'
              : entryData.bundlePath.startsWith('app/')
              ? 'app'
              : 'root'
            await runDependingOnPageType({
              page,
              pageRuntime: staticInfo.runtime,
              pageType,
              onEdgeServer: () => {
                // TODO-APP: verify if child entry should support.
                if (!isEdgeServerCompilation || !isEntry) return
                let appDirLoader: string | undefined

                if (isAppPath) {
                  appDirLoader = getAppEntry({
                    name: bundlePath,
                    page,
                    appPaths: entryData.appPaths,
                    pagePath: posix.join(
                      APP_DIR_ALIAS,
                      relative(
                        this.appDir!,
                        entryData.absolutePagePath
                      ).replace(/\\/g, '/')
                    ),
                    appDir: this.appDir!,
                    pageExtensions: this.config.pageExtensions,
                    rootDir: this.dir,
                    isDev: true,
                    tsconfigPath: this.config.typescript.tsconfigPath,
                    assetPrefix: this.config.assetPrefix,
                    preferredRegion: staticInfo.preferredRegion,
                    config: this.config,
                  }).import
                } else if (!isAPIRoute(page)) {
                  appDirLoader = getRouteModuleLoader({
                    config: this.config,
                    buildId: this.buildId,
                    definition: {
                      kind: RouteKind.PAGES,
                      page,
                      pathname: denormalizePagePath(page),
                      filename: posix.join(
                        PAGES_DIR_ALIAS,
                        relative(this.pagesDir!, entryData.absolutePagePath)
                          // TODO: (wyattjoh) why is this replace needed?
                          .replace(/\\/g, '/')
                      ),
<<<<<<< HEAD
                    },
                    pages: this.pagesMapping,
                    runtime: 'experimental-edge',
                    preferredRegion: staticInfo.preferredRegion,
                  }).import
                }
=======
                      appDir: this.appDir!,
                      pageExtensions: this.config.pageExtensions,
                      rootDir: this.dir,
                      isDev: true,
                      tsconfigPath: this.config.typescript.tsconfigPath,
                      basePath: this.config.basePath,
                      assetPrefix: this.config.assetPrefix,
                      nextConfigOutput: this.config.output,
                      preferredRegion: staticInfo.preferredRegion,
                    }).import
                  : undefined
>>>>>>> 71d8064b

                entries[entryKey].status = BUILDING
                entrypoints[bundlePath] = finalizeEntrypoint({
                  compilerType: COMPILER_NAMES.edgeServer,
                  name: bundlePath,
                  value: getEdgeServerEntry({
                    absolutePagePath: entryData.absolutePagePath,
                    rootDir: this.dir,
                    buildId: this.buildId,
                    bundlePath,
                    config: this.config,
                    isDev: true,
                    page,
                    pages: this.pagesMapping,
                    isServerComponent,
                    appDirLoader,
                    pagesType: isAppPath ? 'app' : 'pages',
                    preferredRegion: staticInfo.preferredRegion,
                  }),
                  hasAppDir,
                })
              },
              onClient: () => {
                if (!isClientCompilation) return
                if (isChildEntry) {
                  entries[entryKey].status = BUILDING
                  entrypoints[bundlePath] = finalizeEntrypoint({
                    name: bundlePath,
                    compilerType: COMPILER_NAMES.client,
                    value: entryData.request,
                    hasAppDir,
                  })
                } else {
                  entries[entryKey].status = BUILDING
                  entrypoints[bundlePath] = finalizeEntrypoint({
                    name: bundlePath,
                    compilerType: COMPILER_NAMES.client,
                    value: getClientEntry({
                      absolutePagePath: entryData.absolutePagePath,
                      page,
                    }),
                    hasAppDir,
                  })
                }
              },
              onServer: () => {
                // TODO-APP: verify if child entry should support.
                if (!isNodeServerCompilation || !isEntry) return
                entries[entryKey].status = BUILDING
                let relativeRequest = relative(
                  config.context!,
                  entryData.absolutePagePath
                )
                if (
                  !isAbsolute(relativeRequest) &&
                  !relativeRequest.startsWith('../')
                ) {
                  relativeRequest = `./${relativeRequest}`
                }

                let value: EntryDefinition
                if (isAppPath) {
                  value = getAppEntry({
                    name: bundlePath,
                    page,
                    appPaths: entryData.appPaths,
                    pagePath: posix.join(
                      APP_DIR_ALIAS,
                      relative(
                        this.appDir!,
                        entryData.absolutePagePath
                      ).replace(/\\/g, '/')
                    ),
                    appDir: this.appDir!,
                    pageExtensions: this.config.pageExtensions,
                    rootDir: this.dir,
                    isDev: true,
                    tsconfigPath: this.config.typescript.tsconfigPath,
                    assetPrefix: this.config.assetPrefix,
                    preferredRegion: staticInfo.preferredRegion,
                    config: this.config,
                  })
                } else if (isAPIRoute(page)) {
                  value = relativeRequest
                } else {
                  value = getRouteModuleLoader({
                    config: this.config,
                    buildId: this.buildId,
                    definition: {
                      kind: RouteKind.PAGES,
                      page,
                      pathname: denormalizePagePath(page),
                      filename: posix.join(
                        PAGES_DIR_ALIAS,
                        relative(this.pagesDir!, entryData.absolutePagePath)
                          // TODO: (wyattjoh) why is this replace needed?
                          .replace(/\\/g, '/')
                      ),
                    },
                    pages: this.pagesMapping,
                    runtime: 'nodejs',
                    preferredRegion: staticInfo.preferredRegion,
                  })
                }

                entrypoints[bundlePath] = finalizeEntrypoint({
                  compilerType: COMPILER_NAMES.server,
                  name: bundlePath,
                  isServerComponent,
<<<<<<< HEAD
                  value,
=======
                  value: isAppPath
                    ? getAppEntry({
                        name: bundlePath,
                        page,
                        appPaths: entryData.appPaths,
                        pagePath: posix.join(
                          APP_DIR_ALIAS,
                          relative(
                            this.appDir!,
                            entryData.absolutePagePath
                          ).replace(/\\/g, '/')
                        ),
                        appDir: this.appDir!,
                        pageExtensions: this.config.pageExtensions,
                        rootDir: this.dir,
                        isDev: true,
                        tsconfigPath: this.config.typescript.tsconfigPath,
                        basePath: this.config.basePath,
                        assetPrefix: this.config.assetPrefix,
                        nextConfigOutput: this.config.output,
                        preferredRegion: staticInfo.preferredRegion,
                      })
                    : relativeRequest,
>>>>>>> 71d8064b
                  hasAppDir,
                })
              },
            })
          })
        )
        return entrypoints
      }
    }

    // Enable building of client compilation before server compilation in development
    // @ts-ignore webpack 5
    this.activeConfigs.parallelism = 1

    this.multiCompiler = webpack(
      this.activeConfigs
    ) as unknown as webpack.MultiCompiler

    watchCompilers(
      this.multiCompiler.compilers[0],
      this.multiCompiler.compilers[1],
      this.multiCompiler.compilers[2]
    )

    // Watch for changes to client/server page files so we can tell when just
    // the server file changes and trigger a reload for GS(S)P pages
    const changedClientPages = new Set<string>()
    const changedServerPages = new Set<string>()
    const changedEdgeServerPages = new Set<string>()

    const changedServerComponentPages = new Set<string>()
    const changedCSSImportPages = new Set<string>()

    const prevClientPageHashes = new Map<string, string>()
    const prevServerPageHashes = new Map<string, string>()
    const prevEdgeServerPageHashes = new Map<string, string>()
    const prevCSSImportModuleHashes = new Map<string, string>()

    const pageExtensionRegex = new RegExp(
      `\\.(?:${this.config.pageExtensions.join('|')})$`
    )

    const trackPageChanges =
      (
        pageHashMap: Map<string, string>,
        changedItems: Set<string>,
        serverComponentChangedItems?: Set<string>
      ) =>
      (stats: webpack.Compilation) => {
        try {
          stats.entrypoints.forEach((entry, key) => {
            if (
              key.startsWith('pages/') ||
              key.startsWith('app/') ||
              isMiddlewareFilename(key)
            ) {
              // TODO this doesn't handle on demand loaded chunks
              entry.chunks.forEach((chunk) => {
                if (chunk.id === key) {
                  const modsIterable: any =
                    stats.chunkGraph.getChunkModulesIterable(chunk)

                  let hasCSSModuleChanges = false
                  let chunksHash = new StringXor()
                  let chunksHashServerLayer = new StringXor()

                  modsIterable.forEach((mod: any) => {
                    if (
                      mod.resource &&
                      mod.resource.replace(/\\/g, '/').includes(key) &&
                      // Shouldn't match CSS modules, etc.
                      pageExtensionRegex.test(mod.resource)
                    ) {
                      // use original source to calculate hash since mod.hash
                      // includes the source map in development which changes
                      // every time for both server and client so we calculate
                      // the hash without the source map for the page module
                      const hash = require('crypto')
                        .createHash('sha256')
                        .update(mod.originalSource().buffer())
                        .digest()
                        .toString('hex')

                      if (
                        mod.layer === WEBPACK_LAYERS.server &&
                        mod?.buildInfo?.rsc?.type !== 'client'
                      ) {
                        chunksHashServerLayer.add(hash)
                      }

                      chunksHash.add(hash)
                    } else {
                      // for non-pages we can use the module hash directly
                      const hash = stats.chunkGraph.getModuleHash(
                        mod,
                        chunk.runtime
                      )

                      if (
                        mod.layer === WEBPACK_LAYERS.server &&
                        mod?.buildInfo?.rsc?.type !== 'client'
                      ) {
                        chunksHashServerLayer.add(hash)
                      }

                      chunksHash.add(hash)

                      // Both CSS import changes from server and client
                      // components are tracked.
                      if (
                        key.startsWith('app/') &&
                        /\.(css|scss|sass)$/.test(mod.resource || '')
                      ) {
                        const resourceKey = mod.layer + ':' + mod.resource
                        const prevHash =
                          prevCSSImportModuleHashes.get(resourceKey)
                        if (prevHash && prevHash !== hash) {
                          hasCSSModuleChanges = true
                        }
                        prevCSSImportModuleHashes.set(resourceKey, hash)
                      }
                    }
                  })

                  const prevHash = pageHashMap.get(key)
                  const curHash = chunksHash.toString()
                  if (prevHash && prevHash !== curHash) {
                    changedItems.add(key)
                  }
                  pageHashMap.set(key, curHash)

                  if (serverComponentChangedItems) {
                    const serverKey = WEBPACK_LAYERS.server + ':' + key
                    const prevServerHash = pageHashMap.get(serverKey)
                    const curServerHash = chunksHashServerLayer.toString()
                    if (prevServerHash && prevServerHash !== curServerHash) {
                      serverComponentChangedItems.add(key)
                    }
                    pageHashMap.set(serverKey, curServerHash)
                  }

                  if (hasCSSModuleChanges) {
                    changedCSSImportPages.add(key)
                  }
                }
              })
            }
          })
        } catch (err) {
          console.error(err)
        }
      }

    this.multiCompiler.compilers[0].hooks.emit.tap(
      'NextjsHotReloaderForClient',
      trackPageChanges(prevClientPageHashes, changedClientPages)
    )
    this.multiCompiler.compilers[1].hooks.emit.tap(
      'NextjsHotReloaderForServer',
      trackPageChanges(
        prevServerPageHashes,
        changedServerPages,
        changedServerComponentPages
      )
    )
    this.multiCompiler.compilers[2].hooks.emit.tap(
      'NextjsHotReloaderForServer',
      trackPageChanges(
        prevEdgeServerPageHashes,
        changedEdgeServerPages,
        changedServerComponentPages
      )
    )

    // This plugin watches for changes to _document.js and notifies the client side that it should reload the page
    this.multiCompiler.compilers[1].hooks.failed.tap(
      'NextjsHotReloaderForServer',
      (err: Error) => {
        this.serverError = err
        this.serverStats = null
      }
    )

    this.multiCompiler.compilers[2].hooks.done.tap(
      'NextjsHotReloaderForServer',
      (stats) => {
        this.serverError = null
        this.edgeServerStats = stats
      }
    )

    this.multiCompiler.compilers[1].hooks.done.tap(
      'NextjsHotReloaderForServer',
      (stats) => {
        this.serverError = null
        this.serverStats = stats

        if (!this.pagesDir) {
          return
        }

        const { compilation } = stats

        // We only watch `_document` for changes on the server compilation
        // the rest of the files will be triggered by the client compilation
        const documentChunk = compilation.namedChunks.get('pages/_document')
        // If the document chunk can't be found we do nothing
        if (!documentChunk) {
          console.warn('_document.js chunk not found')
          return
        }

        // Initial value
        if (this.serverPrevDocumentHash === null) {
          this.serverPrevDocumentHash = documentChunk.hash || null
          return
        }

        // If _document.js didn't change we don't trigger a reload
        if (documentChunk.hash === this.serverPrevDocumentHash) {
          return
        }

        // Notify reload to reload the page, as _document.js was changed (different hash)
        this.send('reloadPage')
        this.serverPrevDocumentHash = documentChunk.hash || null
      }
    )
    this.multiCompiler.hooks.done.tap('NextjsHotReloaderForServer', () => {
      const serverOnlyChanges = difference<string>(
        changedServerPages,
        changedClientPages
      )
      const edgeServerOnlyChanges = difference<string>(
        changedEdgeServerPages,
        changedClientPages
      )

      const pageChanges = serverOnlyChanges
        .concat(edgeServerOnlyChanges)
        .filter((key) => key.startsWith('pages/'))
      const middlewareChanges = Array.from(changedEdgeServerPages).filter(
        (name) => isMiddlewareFilename(name)
      )

      if (middlewareChanges.length > 0) {
        this.send({
          event: 'middlewareChanges',
        })
      }

      if (pageChanges.length > 0) {
        this.send({
          event: 'serverOnlyChanges',
          pages: serverOnlyChanges.map((pg) =>
            denormalizePagePath(pg.slice('pages'.length))
          ),
        })
      }

      if (changedServerComponentPages.size || changedCSSImportPages.size) {
        this.send({
          action: 'serverComponentChanges',
          // TODO: granular reloading of changes
          // entrypoints: serverComponentChanges,
        })
      }

      changedClientPages.clear()
      changedServerPages.clear()
      changedEdgeServerPages.clear()
      changedServerComponentPages.clear()
      changedCSSImportPages.clear()
    })

    this.multiCompiler.compilers[0].hooks.failed.tap(
      'NextjsHotReloaderForClient',
      (err: Error) => {
        this.clientError = err
        this.clientStats = null
      }
    )
    this.multiCompiler.compilers[0].hooks.done.tap(
      'NextjsHotReloaderForClient',
      (stats) => {
        this.clientError = null
        this.clientStats = stats

        const { compilation } = stats
        const chunkNames = new Set(
          [...compilation.namedChunks.keys()].filter(
            (name) => !!getRouteFromEntrypoint(name)
          )
        )

        if (this.prevChunkNames) {
          // detect chunks which have to be replaced with a new template
          // e.g, pages/index.js <-> pages/_error.js
          const addedPages = diff(chunkNames, this.prevChunkNames!)
          const removedPages = diff(this.prevChunkNames!, chunkNames)

          if (addedPages.size > 0) {
            for (const addedPage of addedPages) {
              const page = getRouteFromEntrypoint(addedPage)
              this.send('addedPage', page)
            }
          }

          if (removedPages.size > 0) {
            for (const removedPage of removedPages) {
              const page = getRouteFromEntrypoint(removedPage)
              this.send('removedPage', page)
            }
          }
        }

        this.prevChunkNames = chunkNames
      }
    )

    this.webpackHotMiddleware = new WebpackHotMiddleware(
      this.multiCompiler.compilers,
      this.versionInfo
    )

    let booted = false

    this.watcher = await new Promise((resolve) => {
      const watcher = this.multiCompiler?.watch(
        // @ts-ignore webpack supports an array of watchOptions when using a multiCompiler
        this.activeConfigs.map((config) => config.watchOptions!),
        // Errors are handled separately
        (_err: any) => {
          if (!booted) {
            booted = true
            resolve(watcher)
          }
        }
      )
    })

    this.onDemandEntries = onDemandEntryHandler({
      multiCompiler: this.multiCompiler,
      pagesDir: this.pagesDir,
      appDir: this.appDir,
      rootDir: this.dir,
      nextConfig: this.config,
      ...(this.config.onDemandEntries as {
        maxInactiveAge: number
        pagesBufferLength: number
      }),
    })

    this.interceptors = [
      getOverlayMiddleware({
        rootDirectory: this.dir,
        stats: () => this.clientStats,
        serverStats: () => this.serverStats,
        edgeServerStats: () => this.edgeServerStats,
      }),
    ]
  }

  public invalidate() {
    const outputPath = this.multiCompiler?.outputPath
    return outputPath && getInvalidator(outputPath)?.invalidate()
  }

  public async stop(): Promise<void> {
    await new Promise((resolve, reject) => {
      this.watcher.close((err: any) => (err ? reject(err) : resolve(true)))
    })

    if (this.fallbackWatcher) {
      await new Promise((resolve, reject) => {
        this.fallbackWatcher.close((err: any) =>
          err ? reject(err) : resolve(true)
        )
      })
    }
    this.multiCompiler = undefined
  }

  public async getCompilationErrors(page: string) {
    const getErrors = ({ compilation }: webpack.Stats) => {
      const failedPages = erroredPages(compilation)
      const normalizedPage = normalizePathSep(page)
      // If there is an error related to the requesting page we display it instead of the first error
      return failedPages[normalizedPage]?.length > 0
        ? failedPages[normalizedPage]
        : compilation.errors
    }

    if (this.clientError || this.serverError) {
      return [this.clientError || this.serverError]
    } else if (this.clientStats?.hasErrors()) {
      return getErrors(this.clientStats)
    } else if (this.serverStats?.hasErrors()) {
      return getErrors(this.serverStats)
    } else if (this.edgeServerStats?.hasErrors()) {
      return getErrors(this.edgeServerStats)
    } else {
      return []
    }
  }

  public send(action?: string | any, ...args: any[]): void {
    this.webpackHotMiddleware!.publish(
      action && typeof action === 'object' ? action : { action, data: args }
    )
  }

  public async ensurePage({
    page,
    clientOnly,
    appPaths,
    match,
  }: {
    page: string
    clientOnly: boolean
    appPaths?: string[] | null
    match?: RouteMatch
  }): Promise<void> {
    // Make sure we don't re-build or dispose prebuilt pages
    if (page !== '/_error' && BLOCKED_PAGES.indexOf(page) !== -1) {
      return
    }
    const error = clientOnly
      ? this.clientError
      : this.serverError || this.clientError
    if (error) {
      return Promise.reject(error)
    }
    return this.onDemandEntries?.ensurePage({
      page,
      clientOnly,
      appPaths,
      match,
    }) as any
  }
}<|MERGE_RESOLUTION|>--- conflicted
+++ resolved
@@ -720,26 +720,12 @@
                           // TODO: (wyattjoh) why is this replace needed?
                           .replace(/\\/g, '/')
                       ),
-<<<<<<< HEAD
                     },
                     pages: this.pagesMapping,
                     runtime: 'experimental-edge',
                     preferredRegion: staticInfo.preferredRegion,
                   }).import
                 }
-=======
-                      appDir: this.appDir!,
-                      pageExtensions: this.config.pageExtensions,
-                      rootDir: this.dir,
-                      isDev: true,
-                      tsconfigPath: this.config.typescript.tsconfigPath,
-                      basePath: this.config.basePath,
-                      assetPrefix: this.config.assetPrefix,
-                      nextConfigOutput: this.config.output,
-                      preferredRegion: staticInfo.preferredRegion,
-                    }).import
-                  : undefined
->>>>>>> 71d8064b
 
                 entries[entryKey].status = BUILDING
                 entrypoints[bundlePath] = finalizeEntrypoint({
@@ -849,33 +835,7 @@
                   compilerType: COMPILER_NAMES.server,
                   name: bundlePath,
                   isServerComponent,
-<<<<<<< HEAD
                   value,
-=======
-                  value: isAppPath
-                    ? getAppEntry({
-                        name: bundlePath,
-                        page,
-                        appPaths: entryData.appPaths,
-                        pagePath: posix.join(
-                          APP_DIR_ALIAS,
-                          relative(
-                            this.appDir!,
-                            entryData.absolutePagePath
-                          ).replace(/\\/g, '/')
-                        ),
-                        appDir: this.appDir!,
-                        pageExtensions: this.config.pageExtensions,
-                        rootDir: this.dir,
-                        isDev: true,
-                        tsconfigPath: this.config.typescript.tsconfigPath,
-                        basePath: this.config.basePath,
-                        assetPrefix: this.config.assetPrefix,
-                        nextConfigOutput: this.config.output,
-                        preferredRegion: staticInfo.preferredRegion,
-                      })
-                    : relativeRequest,
->>>>>>> 71d8064b
                   hasAppDir,
                 })
               },
